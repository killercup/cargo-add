--- conflicted
+++ resolved
@@ -194,11 +194,7 @@
             // Dependencies can be in the three standard sections...
             if self.data[dependency_type].is_table_like() {
                 sections.push((
-<<<<<<< HEAD
-                    vec![(*dependency_type).to_string()],
-=======
                     vec![String::from(*dependency_type)],
->>>>>>> 77be59f1
                     self.data[dependency_type].clone(),
                 ))
             }
@@ -218,11 +214,7 @@
                             vec![
                                 "target".to_string(),
                                 target_name.to_string(),
-<<<<<<< HEAD
-                                (*dependency_type).to_string(),
-=======
                                 String::from(*dependency_type),
->>>>>>> 77be59f1
                             ],
                             dependency_table.clone(),
                         )
@@ -329,17 +321,6 @@
     /// # Examples
     ///
     /// ```
-<<<<<<< HEAD
-    ///     use cargo_edit::{Dependency, Manifest};
-    ///     use toml_edit;
-    ///
-    ///     let mut manifest = Manifest { data: toml_edit::Document::new() };
-    ///     let dep = Dependency::new("cargo-edit").set_version("0.1.0");
-    ///     let _ = manifest.insert_into_table(&vec!["dependencies".to_owned()], &dep);
-    ///     assert!(manifest.remove_from_table("dependencies", &dep.name).is_ok());
-    ///     assert!(manifest.remove_from_table("dependencies", &dep.name).is_err());
-    ///     assert!(manifest.data["dependencies"].is_none());
-=======
     ///   use cargo_edit::{Dependency, Manifest};
     ///   use toml_edit;
     ///
@@ -349,7 +330,6 @@
     ///   assert!(manifest.remove_from_table("dependencies", &dep.name).is_ok());
     ///   assert!(manifest.remove_from_table("dependencies", &dep.name).is_err());
     ///   assert!(manifest.data["dependencies"].is_none());
->>>>>>> 77be59f1
     /// ```
     pub fn remove_from_table(&mut self, table: &str, name: &str) -> Result<()> {
         if !self.data[table].is_table_like() {
